--- conflicted
+++ resolved
@@ -1,13 +1,4 @@
 [package]
-<<<<<<< HEAD
-name = "qsv-sniffer"
-description = "A CSV file format sniffer for Rust (fork of csv-sniffer)"
-version = "0.2.1"
-authors = ["Joel Natividad <joel@datHere.com>"]
-license-file = "LICENSE"
-repository = "https://github.com/jqnatividad/csv-sniffer"
-exclude = ["tests/data/*"]
-=======
 authors = ["Jamie Blondin <jblondin@gmail.com>"]
 description = "A CSV file format sniffer for Rust"
 exclude = ["tests/data/*"]
@@ -15,7 +6,6 @@
 name = "csv-sniffer"
 repository = "https://github.com/jblondin/csv-sniffer"
 version = "0.2.0"
->>>>>>> cde7c4c5
 
 [dependencies]
 bitflags = "1"
